job "collector-live" {
  datacenters = ["ator-fin"]
  type        = "service"
  namespace   = "ator-network"

  group "collector-live-group" {
    count = 1

    volume "collector-data" {
      type      = "host"
      read_only = false
      source    = "collector-live"
    }

    network {
      mode = "bridge"
      port "http-port" {
        static = 9200
        to     = 80
        host_network = "wireguard"
      }
    }

    ephemeral_disk {
      migrate = true
      sticky  = true
    }

    task "collector-jar-live-task" {
      driver = "docker"

      env {
        LOGBASE = "data/logs"
      }

      volume_mount {
        volume      = "collector-data"
        destination = "/srv/collector/data"
        read_only   = false
      }

      config {
        image   = "ghcr.io/anyone-protocol/collector:DEPLOY_TAG"
<<<<<<< HEAD
        force_pull = true
=======
>>>>>>> 53be1ea0
        volumes = [
          "local/collector.properties:/srv/collector/collector.properties:ro",
          "local/logs:/srv/collector/data/logs"
        ]
      }

      resources {
        cpu    = 256
        memory = 2048
      }

      template {
        change_mode = "noop"
        data        = <<EOH
######## Collector Properties
#
######## Run Configuration ########
# If RunOnce=true, the activated modules below will only be
# run one time and without any delay.
# Make sure only to run non-interfering modules together.
RunOnce = false
##
# Waiting time for regular shutdown in minutes.
ShutdownGraceWaitMinutes = 10
## the following defines, if this module is activated
BridgedescsActivated = false
# period in minutes
BridgedescsPeriodMinutes = 60
# offset in minutes since the epoch and
BridgedescsOffsetMinutes = 9
## the following defines, if this module is activated
BridgePoolAssignmentsActivated = false
# period in minutes
BridgePoolAssignmentsPeriodMinutes = 60
# offset in minutes since the epoch and
BridgePoolAssignmentsOffsetMinutes = 9
## the following defines, if this module is activated
ExitlistsActivated = false
# period in minutes
ExitlistsPeriodMinutes = 60
# offset in minutes since the epoch and
ExitlistsOffsetMinutes = 2
## the following defines, if this module is activated
RelaydescsActivated = true
# period in minutes
RelaydescsPeriodMinutes = 5
# offset in minutes since the epoch and
RelaydescsOffsetMinutes = 0
## the following defines, if this module is activated
OnionPerfActivated = true
# period in minutes
OnionPerfPeriodMinutes = 10
# offset in minutes since the epoch and
OnionPerfOffsetMinutes = 3
# the following defines, if this module is activated
UpdateindexActivated = true
# period in minutes
UpdateindexPeriodMinutes = 5
# offset in minutes since the epoch and
UpdateindexOffsetMinutes = 0
# the following defines, if this module is activated
WebstatsActivated = false
# period in minutes
WebstatsPeriodMinutes = 360
# offset in minutes since the epoch and
WebstatsOffsetMinutes = 31
# the following defines, if this module is activated
SnowflakeStatsActivated = false
# period in minutes
SnowflakeStatsPeriodMinutes = 480
# offset in minutes since the epoch and
SnowflakeStatsOffsetMinutes = 100
# the following defines, if this module is activated
BridgedbMetricsActivated = false
# period in minutes
BridgedbMetricsPeriodMinutes = 480
# offset in minutes since the epoch and
BridgedbMetricsOffsetMinutes = 340
# the following defines, if this module is activated
BridgestrapStatsActivated = false
# period in minutes
BridgestrapStatsPeriodMinutes = 480
# offset in minutes since the epoch and
BridgestrapStatsOffsetMinutes = 100

######## General Properties ########
# The URL of this instance.  This will be the base URL
# written to index.json, i.e. please change this to the mirrors url!
InstanceBaseUrl = http://{{ env `NOMAD_HOST_ADDR_http-port` }}
# The top-level directory for archived descriptors.
IndexedPath = data/indexed
# The top-level directory for the recent descriptors that were
# published in the last 72 hours.
RecentPath = data/indexed/recent
# The top-level directory for the retrieved descriptors that will
# be archived.
OutputPath = data/out
# Some statistics are stored here.
StatsPath = data/stats
# Path for descriptors downloaded from other instances
SyncPath = data/sync
# Directory served via an external web server and managed by us which contains
# (hard) links to files in ArchivePath and RecentPath and which therefore must
# be located on the same file system. Also contains index.json and its
# compressed versions index.json.gz, index.json.bz2, and index.json.xz.
HtdocsPath = data/htdocs
######## Relay descriptors ########
#
## Define descriptor sources
#  possible values: Sync, Cache, Remote, Local
RelaySources = Remote
#  Retrieve files from the following CollecTor instances.
#  List of URLs separated by comma.
RelaySyncOrigins = https://collector.torproject.org
#
## Path to Tor data directory to read cached-* files from
## the listed path(s). If there is more that one separated by comma.
RelayCacheOrigins = in/relay-descriptors/cacheddesc/
## Relative path to directory to import directory archives from.
## Note that when importing bandwidth files, the parent directory name is
## included in the @source annotation and in the file name. Recommended
## source names are nicknames of directory authorities using these files.
RelayLocalOrigins = in/relay-descriptors/archives/
#
## Keep a history of imported directory archive files to know which files
## have been imported before. This history can be useful when importing
## from a changing source to avoid importing descriptors over and over
## again, but it can be confusing to users who don't know about it.
KeepDirectoryArchiveImportHistory = true
#
## Comma separated list of directory authority addresses (IP[:port]) to
## download missing relay descriptors from
DirectoryAuthoritiesAddresses = 49.13.145.234:9230,5.161.108.187:9230,5.78.90.106:9230,5.161.228.187:9230,5.78.94.15:9230,95.216.32.105:9230,176.9.29.53:9230
#
## Comma separated list of directory authority fingerprints to download
## votes
DirectoryAuthoritiesFingerprintsForVotes = 9F01AEC951F037664F8762D54E0EEA8E6809176A,54849A361F8CED0D1B70B722CB8B33E9071E5561,2E397C3F4BC12B4F92940C2B92D4E091E82D2D31,F3FE23A099FB8BBD36AD4B86CB32B573AB790234,5F94833043EB92018319CB83559706CC1127151B,9EDC92CC9C7C59E3FD871BC7F1ACD0885FD6CBF7,D4821112D81254C2B6D40A196D0200524342BB12
#
## Download all server descriptors from the directory authorities at most
## once a day (only if DownloadRelayDescriptors is true)
DownloadAllServerDescriptors = true
#
## Download all extra-info descriptors from the directory authorities at
## most once a day (only if DownloadRelayDescriptors is true)
DownloadAllExtraInfoDescriptors = true
#
## Compress relay descriptors downloads by adding .z to the URLs
CompressRelayDescriptorDownloads = true
#
#
######## Bridge descriptors ########
#
## Define descriptor sources
#  possible values: Sync, Local
BridgeSources = Local
#  Retrieve files from the following instances.
#  List of URLs separated by comma.
BridgeSyncOrigins = https://collector.torproject.org
## Relative path to directory to import bridge descriptor snapshots from
BridgeLocalOrigins = in/bridge-descriptors/
#
## Replace IP addresses in sanitized bridge descriptors with 10.x.y.z
## where x.y.z = H(IP address | bridge identity | secret)[:3], so that we
## can learn about IP address changes.
ReplaceIpAddressesWithHashes = false
#
## Limit internal bridge descriptor mapping state to the following number
## of days, or inf for unlimited.
BridgeDescriptorMappingsLimit = inf
#
#
######## Bridge pool assignments ########
#
## Define descriptor sources
#  possible values: Sync, Local
BridgePoolAssignmentsSources = Local
##  Retrieve files from the following instances.
##  List of URLs separated by comma.
BridgePoolAssignmentsSyncOrigins = https://collector.torproject.org
## Relative path to directory to read bridge pool assignment files from
BridgePoolAssignmentsLocalOrigins = in/bridge-pool-assignments/
#
#
######## Exit lists ########
#
## Define descriptor sources
#  possible values: Sync, Remote
ExitlistSources = Remote
##  Retrieve files from the following instances.
##  List of URLs separated by comma.
ExitlistSyncOrigins = https://collector.torproject.org
## Where to download exit-lists from.
ExitlistUrl = https://check.torproject.org/exit-addresses
#
######## OnionPerf downloader ########
#
## Define descriptor sources
#  possible values: Remote, Sync
OnionPerfSources = Remote
#  Retrieve files from the following CollecTor instances.
#  List of URLs separated by comma.
OnionPerfSyncOrigins = https://collector.torproject.org
#
## OnionPerf base URLs
## Hosts must be configured to use the first subdomain part of the given URL as
## source name, e.g., SOURCE=first for the first URL below, SOURCE=second for
## the second, etc.:
## OnionPerfHosts = http://first.torproject.org/, http://second.torproject.org/
OnionPerfHosts = http://95.216.32.105:9222/,http://176.9.29.53:9222/,http://88.99.219.105:9222/,https://collector.torproject.org/recent/onionperf/
######## Tor Weblogs ########
#
## Define descriptor sources
#  possible values: Local, Sync
WebstatsSources = Local
#  Retrieve files from the following CollecTor instances.
#  List of URLs separated by comma.
WebstatsSyncOrigins = https://collector.torproject.org
## Relative path to directory to import logfiles from.
WebstatsLocalOrigins = in/webstats
# Default 'true' behaves as stated in section 4 of
# https://metrics.torproject.org/web-server-logs.html
WebstatsLimits = true
#
#
######## Snowflake statistics ########
#
## Define descriptor sources
#  possible values: Sync, Remote
SnowflakeStatsSources = Remote
##  Retrieve files from the following instances.
##  List of URLs separated by comma.
SnowflakeStatsSyncOrigins = https://collector.torproject.org
## Where to download snowflake statistics from.
SnowflakeStatsUrl = https://snowflake-broker.torproject.net/metrics
#
######## BridgeDB statistics ########
#
## Define descriptor sources
#  possible values: Local, Sync
BridgedbMetricsSources = Local
## Relative path to directory to import BridgeDB metrics from.
BridgedbMetricsLocalOrigins = in/bridgedb-stats
##  Retrieve files from the following instances.
##  List of URLs separated by comma.
BridgedbMetricsSyncOrigins = https://collector.torproject.org
#
######## Bridgestrap statistics ########
#
## Define descriptor sources
#  possible values: Sync, Remote
BridgestrapStatsSources = Remote
##  Retrieve files from the following instances.
##  List of URLs separated by comma.
BridgestrapStatsSyncOrigins = https://collector.torproject.org
## Where to download snowflake statistics from.
BridgestrapStatsUrl = https://bridges.torproject.org/bridgestrap-collector
#
        EOH
        destination = "local/collector.properties"
      }

      service {
        name     = "collector-jar-live"
        tags     = ["logging"]
      }
    }

    task "collector-nginx-live-task" {
      driver = "docker"

      volume_mount {
        volume      = "collector-data"
        destination = "/var/www/collector"
        read_only   = true
      }

      config {
        image   = "nginx"
        volumes = [
          "local/nginx-collector:/etc/nginx/conf.d/default.conf:ro"
        ]
        ports = ["http-port"]
      }

      resources {
        cpu    = 256
        memory = 256
      }

      service {
        name     = "collector-live"
        tags     = ["collector", "logging"]
        port     = "http-port"
        check {
          name     = "collector nginx http server alive"
          type     = "tcp"
          interval = "10s"
          timeout  = "10s"
          check_restart {
            limit = 10
            grace = "30s"
          }
        }
      }

      template {
        change_mode = "noop"
        data        = <<EOH
##
# The following is a simple nginx configuration to run CollecTor.
##
log_format default '[$time_iso8601] $remote_addr - $remote_user $request $status $body_bytes_sent $http_referer $http_user_agent $http_x_forwarded_for';
server {

  root /var/www/collector/htdocs;
  access_log /dev/stdout default; 
  error_log /dev/stderr warn;

  # This option make sure that nginx will follow symlinks to the appropriate
  # CollecTor folders
  autoindex on;

  index index.html;

  listen 0.0.0.0:80;

  location / {
    try_files $uri $uri/ =404;
  }

  location ~/\.ht {
    deny all;
  }
}
        EOH
        destination = "local/nginx-collector"
      }
    }
  }
}<|MERGE_RESOLUTION|>--- conflicted
+++ resolved
@@ -41,10 +41,6 @@
 
       config {
         image   = "ghcr.io/anyone-protocol/collector:DEPLOY_TAG"
-<<<<<<< HEAD
-        force_pull = true
-=======
->>>>>>> 53be1ea0
         volumes = [
           "local/collector.properties:/srv/collector/collector.properties:ro",
           "local/logs:/srv/collector/data/logs"
